use core::fmt::{Display, Formatter, LowerHex, Result, UpperHex};
use std::time::{SystemTime, Duration};

use xorshift::{Rand, Rng, SeedableRng, SplitMix64, Xoroshiro128};

#[cfg(not(miri))]
use libc;
#[cfg(miri)]
use libc_shim as libc;

/// Number of bytes for the binary representation of a `ulid`
pub const ULID_BINARY_LEN: usize = 16;

/// Number of bytes for the ASCII text representation of a `ulid`
pub const ULID_LEN: usize = 26;

mod base32 {
    use super::ULID_LEN;
    use core::hint::unreachable_unchecked;

    #[inline]
    fn lookup(b: u8) -> u8 {
        match b {
            0 => b'0',
            1 => b'1',
            2 => b'2',
            3 => b'3',
            4 => b'4',
            5 => b'5',
            6 => b'6',
            7 => b'7',
            8 => b'8',
            9 => b'9',
            10 => b'A',
            11 => b'B',
            12 => b'C',
            13 => b'D',
            14 => b'E',
            15 => b'F',
            16 => b'G',
            17 => b'H',
            18 => b'J',
            19 => b'K',
            20 => b'M',
            21 => b'N',
            22 => b'P',
            23 => b'Q',
            24 => b'R',
            25 => b'S',
            26 => b'T',
            27 => b'V',
            28 => b'W',
            29 => b'X',
            30 => b'Y',
            31 => b'Z',
            // Safety: safe because these bytes are masked out by 0x1f at the call site
            _ => unsafe { unreachable_unchecked() },
        }
    }

    pub fn encode(mut raw_ulid: u128, buffer: &mut [u8]) {
        for i in 0..ULID_LEN {
            buffer[ULID_LEN - 1 - i] = lookup((raw_ulid & 0x1f) as u8);
            raw_ulid >>= 5;
        }
    }
}

///
#[inline]
fn duration_since_epoch() -> Duration {
    let now = SystemTime::now();

    now
        .duration_since(SystemTime::UNIX_EPOCH)
        .expect("system clock is set to before UNIX epoch")
}

#[inline]
fn time_bits() -> u128 {
    // TODO: add OS-specific implementations that are quicker

    let t = duration_since_epoch();
    t.as_millis() & (1 << 48) - 1
}

#[inline]
fn rand_bits() -> u128 {
    let mut bits: u128 = 0;

    // Safety: safe because libc
    let (a, b, c) = unsafe { (libc::rand(), libc::rand(), libc::rand()) };

    bits |= (a as u128) << 64;
    bits |= (b as u128) << 32;
    bits |= c as u128;
    bits &= (1 << 80) - 1; // 0xfff...
    bits
}

#[repr(C)]
#[derive(Clone, Copy, PartialOrd, Ord, PartialEq, Eq, Debug, Hash)]
pub struct Ulid {
    bits: u128,
}

impl Ulid {
    #[inline]
    pub fn new() -> Self {
        Ulid {
            bits: time_bits() << 80 | rand_bits(),
        }
    }

    pub fn new_nil() -> Self {
        Ulid { bits: 0 }
    }
}

impl Display for Ulid {
    fn fmt(&self, f: &mut Formatter<'_>) -> Result {
        let mut buf: [u8; 26] = [0; 26];
        base32::encode(self.bits, &mut buf);
        // Safety: guaranteed to be UTF-8 because we control the
        //         bytes that are present.
        let ascii_ulid = unsafe { core::str::from_utf8_unchecked(&buf) };
        write!(f, "{}", ascii_ulid)
    }
}

impl LowerHex for Ulid {
    fn fmt(&self, f: &mut Formatter<'_>) -> Result {
        LowerHex::fmt(&self.bits, f)
    }
}

impl UpperHex for Ulid {
    fn fmt(&self, f: &mut Formatter<'_>) -> Result {
        UpperHex::fmt(&self.bits, f)
    }
}

pub struct UlidGenerator {
    rng: Xoroshiro128,
}

<<<<<<< HEAD
impl UlidGenerator {
    pub fn new() -> Self {
        let seed = (duration_since_epoch().as_nanos() & u64::MAX as u128) as u64;
        Self::from_seed(seed)
    }

    pub fn from_seed(seed: u64) -> Self {
        // Use a SplitMix64 PRNG to seed a Xoroshiro128+ PRNG
        let mut sm: SplitMix64 = SeedableRng::from_seed(seed);
        let rng: Xoroshiro128 = Rand::rand(&mut sm);

        UlidGenerator {
            rng,
        }
    }

    pub fn ulid(&mut self) -> Ulid {
        Ulid {
            bits: self.time_bits() << 80 | self.rand_bits()
        }
    }

    #[inline]
    fn time_bits(&self) -> u128 {
        // TODO: add OS-specific implementations that are quicker

        let t = duration_since_epoch();
        t.as_millis() & (1 << 48) - 1
    }

    #[inline]
    fn rand_bits(&mut self) -> u128 {
        let a = self.rng.next_u64() as u128;
        let b = self.rng.next_u64() as u128;

        let mut bits  = a << 64 | b;
        bits &= (1 << 80) - 1; // 0xfff...
        bits
=======
/// Initialize the internal random number generator
/// based on the system's clock.
pub fn init() -> u32 {
    const SAFE_BITS: i64 = u32::MAX as i64;
    // Safety: safe because no memory is being passed to libc
    unsafe {
        let now = libc::time(0 as *mut _) & SAFE_BITS;
        seed(now as u32);
        now as u32
>>>>>>> b3c9087a
    }
}

// /// Sets the seed of the internal random number generator.
// ///
// /// This function is provided so that you can retain
// /// full control. Most applications will prefer to
// /// call `init()`.
// pub fn seed(s: u32) {
//     // Safety: safe because no memory is being passed to libc
//     unsafe {
//         libc::srand(s);
//     }
// }
//
// /// Initialize the internal random number generator
// /// based on the system's clock.
// pub fn init() -> u32 {
//     const SAFE_BITS:i64 = u32::MAX as i64;
//     // Safety: safe because no memory is being passed to libc
//     unsafe {
//         let now = libc::time(0 as *mut _) & SAFE_BITS;
//         seed(now as u32);
//         now as u32
//     }
// }

pub fn ulid() -> String {
    UlidGenerator::new().ulid().to_string()
}

pub fn ulid_raw() -> u128 {
    ulid().bits
}

//#[cfg(ffi)]
mod ffi {
    use super::*;
    use ::libc::{c_char, c_int, size_t, ERANGE};
    use std::slice::from_raw_parts_mut;

    #[allow(non_camel_case_types)]
    pub type ulid = [u8; ULID_BINARY_LEN];

    impl From<Ulid> for ulid {
        #[inline]
        fn from(id: Ulid) -> Self {
            unsafe { std::mem::transmute(id.bits) }
        }
    }

    /// Context object for `ulid` operations
    ///
    /// Contains information related to the internal RNG.
    // #[repr(rust)] so that cbindgen generates an opaque struct
    #[allow(non_camel_case_types)]
    #[derive(Debug)]
    pub struct ulid_ctx {
        pub(crate) seed: u32,
    }

    impl ulid_ctx {
        #[inline]
        unsafe fn ensure_init(ctx: *mut ulid_ctx) {
            if ctx.is_null() {
                ulid_init(0);
            } else if (*ctx).seed == 0 {
                (*ctx).seed = (*ulid_init(0)).seed;
            }
        }
    }

    /// Destroy the `ulid_ctx` object
    ///
    /// # Safety
    ///
    /// Must not be called on the same value twice. This results
    /// in a double free.
    #[no_mangle]
    pub unsafe extern "C" fn ulid_ctx_destroy(ctx: *mut ulid_ctx) {
        Box::from_raw(ctx);
    }

    /// Generate a `ulid_ctx` and seed the random number generator (RNG)
    /// provided by your system's libc implementation of the rand() family.
    ///
    /// Passing 0 as `seed` will seed the random number generator from the
    /// system's clock.
    #[no_mangle]
    pub extern "C" fn ulid_init(seed: u32) -> *mut ulid_ctx {
        let s = match seed {
            0 => init(),
            s => {
                super::seed(s);
                s
            }
        };

        let ctx = ulid_ctx { seed: s };
        Box::leak(Box::new(ctx))
    }

    // /// Seed the random number generator with `s`
    // #[no_mangle]
    // pub unsafe extern "C" fn ulid_seed(s: u32) {
    //     seed(s);
    // }

    /// Create a new 128-bit ULID in `dest`.
    ///
    /// If the `ctx` pointer is null, the random number generator is re-seeded
    /// from the system's clock.
    ///
    /// The destination `dest` must be a valid, non-null, pointer to `ulid`.
    #[no_mangle]
    pub unsafe extern "C" fn ulid_new(ctx: *mut ulid_ctx, dest: &mut ulid) {
        ulid_ctx::ensure_init(ctx);

        let id: ulid = Ulid::new().into();
        *dest = std::mem::transmute(id);
    }

    /// Write a new ULID to `dest` as a string.
    ///
    /// Crockford's Base32 alphabet is used, and exactly 27 bytes are written,
    /// including the terminating null byte.
    ///
    /// The destination `dest` must be a valid, non-null, pointer to a `char`
    /// buffer with `size` bytes, and should have at least 27 bytes.
    ///
    /// If the `ctx` pointer is null, the random number generator is re-seeded
    /// from the system's clock.
    ///
    /// Returns the number of characters printed (excluding the terminating null
    /// byte) on success, or a negative error code on failure.
    #[no_mangle]
    pub unsafe extern "C" fn ulid_write_new(
        ctx: *mut ulid_ctx,
        dest: *mut c_char,
        size: size_t,
    ) -> c_int {
        if size < ULID_LEN + 1 {
            return -ERANGE;
        }

        ulid_ctx::ensure_init(ctx);

        let id = Ulid::new();
        let slice = from_raw_parts_mut(dest as *mut u8, size);
        base32::encode(id.bits, slice);
        slice[ULID_LEN] = 0;

        ULID_LEN as c_int // cast is safe because ULID_LEN is tiny
    }

    /// Write the 128-bit ULID pointed by `id` to `dest` as a string.
    ///
    /// Crockford's Base32 alphabet is used, and exactly 27 bytes are written,
    /// including the terminating null byte.
    ///
    /// The destination `dest` must be a valid, non-null, pointer to a `char`
    /// buffer with `size` bytes, and should have at least 27 bytes.
    ///
    /// Returns the number of characters printed (excluding the terminating null
    /// byte) on success, or a negative error code on failure.
    #[no_mangle]
    pub unsafe extern "C" fn ulid_write(id: &ulid, dest: *mut c_char, size: size_t) -> c_int {
        if size < ULID_LEN + 1 {
            return -ERANGE;
        }

        let slice = from_raw_parts_mut(dest as *mut u8, size);
        base32::encode(std::mem::transmute(*id), slice);
        slice[ULID_LEN] = 0;

        ULID_LEN as c_int // cast is safe because ULID_LEN is tiny
    }
}

#[cfg(test)]
mod that {
    use super::*;

    #[test]
    #[cfg_attr(miri, ignore)] // too slow and unlikely to pass in Miri
    fn each_ulid_is_unique() {
        use itertools::Itertools;

        let ulids: Vec<_> = (0..100).map(|_| ulid()).collect();
        println!("{:?}", ulids);
        for pair in ulids.into_iter().permutations(2) {
            assert_ne!(pair[0], pair[1]);
        }
    }

    #[test]
    fn newer_ulids_are_higher() {
        use std::thread::sleep;
        use std::time::Duration;

        let a = ulid();
        sleep(Duration::from_millis(2));
        let b = ulid();
        assert!(a < b);
    }

    //#[cfg(ffi)]
    mod ffi {
        use std::{ffi::CStr, os::raw::c_char};

        use crate::*;

        #[test]
        fn can_init_ctx() {
            let ctx = ffi::ulid_init(42);
            let as_u32: u32 = unsafe { std::mem::transmute(ctx.as_ref().unwrap().seed) };
            assert_eq!(as_u32, 42);

            let ctx = ffi::ulid_init(0);
            let as_u32: u32 = unsafe { std::mem::transmute(ctx.as_ref().unwrap().seed) };
            assert_ne!(as_u32, 0);
        }

        #[test]
        fn can_destroy_ctx() {
            // rely on MIRI to detect leaks
            let ctx = ffi::ulid_init(0);
            unsafe {
                let seed = (*ctx).seed;
                assert_ne!(seed, 0);
                ffi::ulid_ctx_destroy(ctx);

                // FIXME: is there a better way to check that memory has been freed?
                assert_ne!(seed, (*ctx).seed);
            }
        }

        #[test]
        fn can_create_new_ulid() {
            let mut dest = [0u8; ULID_BINARY_LEN];

            unsafe { ffi::ulid_new(std::ptr::null_mut(), &mut dest) };
            assert_ne!(dest, [0u8; ULID_BINARY_LEN]); // should be impossible after 1-1-1970
        }

        #[test]
        fn can_create_new_ulid_as_base32() {
            let mut dest = [0u8; 64];
            let dest_ptr = dest.as_mut_ptr() as *mut c_char;
            let null_ptr = std::ptr::null_mut();

            let ret = unsafe { ffi::ulid_write_new(null_ptr, dest_ptr, dest.len()) };
            assert_eq!(ret, 26);

            let reconst = unsafe { CStr::from_ptr(dest_ptr) }.to_str().unwrap();
            assert_eq!(reconst.len(), 26);
        }

        #[test]
        fn creating_new_ulid_as_base32_doesnt_overflow() {
            let mut dest = [0u8; ULID_LEN]; // one byte too small
            let dest_ptr = dest.as_mut_ptr() as *mut c_char;
            let null_ptr = std::ptr::null_mut();

            let ret = unsafe { ffi::ulid_write_new(null_ptr, dest_ptr, dest.len()) };
            assert_eq!(ret, -libc::ERANGE);
            assert_eq!(dest[0], 0); // nothing written to dest
        }

        #[test]
        fn can_encode_binary_ulid_as_base32() {
            let mut id = [0u8; ULID_BINARY_LEN];
            unsafe { ffi::ulid_new(std::ptr::null_mut(), &mut id) };

            let mut dest = [0u8; 64];
            let dest_ptr = dest.as_mut_ptr() as *mut c_char;

            let ret = unsafe { ffi::ulid_write(&id, dest_ptr, dest.len()) };
            assert_eq!(ret, 26);

            let reconst = unsafe { CStr::from_ptr(dest_ptr) }.to_str().unwrap();
            assert_eq!(reconst.len(), 26);
        }

        #[test]
        fn encoding_binary_ulid_as_base32_doesnt_overflow() {
            let mut id = [0u8; ULID_BINARY_LEN];
            unsafe { ffi::ulid_new(std::ptr::null_mut(), &mut id) };

            let mut dest = [0u8; ULID_LEN]; // one byte too small
            let dest_ptr = dest.as_mut_ptr() as *mut c_char;

            let ret = unsafe { ffi::ulid_write(&id, dest_ptr, dest.len()) };
            assert_eq!(ret, -libc::ERANGE);
            assert_eq!(dest[0], 0); // nothing written to dest
        }
    }
}

/// Mock some libc functions for the tests to run on Miri
///
/// Note: MIRIFLAGS="-Zmiri-disable-isolation" is needed for `SystemTime::now()`.
#[cfg(miri)]
mod libc_shim {
    pub use libc::{c_int, c_uint, size_t, time_t, ERANGE};

    pub unsafe fn rand() -> c_int {
        42
    }

    pub unsafe fn srand(_: c_uint) {}

    pub unsafe fn time(_: *mut time_t) -> time_t {
        42
    }
}<|MERGE_RESOLUTION|>--- conflicted
+++ resolved
@@ -144,7 +144,6 @@
     rng: Xoroshiro128,
 }
 
-<<<<<<< HEAD
 impl UlidGenerator {
     pub fn new() -> Self {
         let seed = (duration_since_epoch().as_nanos() & u64::MAX as u128) as u64;
@@ -183,17 +182,6 @@
         let mut bits  = a << 64 | b;
         bits &= (1 << 80) - 1; // 0xfff...
         bits
-=======
-/// Initialize the internal random number generator
-/// based on the system's clock.
-pub fn init() -> u32 {
-    const SAFE_BITS: i64 = u32::MAX as i64;
-    // Safety: safe because no memory is being passed to libc
-    unsafe {
-        let now = libc::time(0 as *mut _) & SAFE_BITS;
-        seed(now as u32);
-        now as u32
->>>>>>> b3c9087a
     }
 }
 
@@ -226,7 +214,7 @@
 }
 
 pub fn ulid_raw() -> u128 {
-    ulid().bits
+    UlidGenerator::new().ulid().bits
 }
 
 //#[cfg(ffi)]
@@ -250,18 +238,18 @@
     /// Contains information related to the internal RNG.
     // #[repr(rust)] so that cbindgen generates an opaque struct
     #[allow(non_camel_case_types)]
-    #[derive(Debug)]
     pub struct ulid_ctx {
-        pub(crate) seed: u32,
+        pub(crate) gen: UlidGenerator,
     }
 
     impl ulid_ctx {
         #[inline]
-        unsafe fn ensure_init(ctx: *mut ulid_ctx) {
+        #[must_use]
+        unsafe fn ensure_init(ctx: *mut ulid_ctx) -> *mut ulid_ctx {
             if ctx.is_null() {
-                ulid_init(0);
-            } else if (*ctx).seed == 0 {
-                (*ctx).seed = (*ulid_init(0)).seed;
+                ulid_init(0)
+            } else {
+                ctx
             }
         }
     }
@@ -274,7 +262,7 @@
     /// in a double free.
     #[no_mangle]
     pub unsafe extern "C" fn ulid_ctx_destroy(ctx: *mut ulid_ctx) {
-        Box::from_raw(ctx);
+        Box::from_raw(ctx); // immediately drop
     }
 
     /// Generate a `ulid_ctx` and seed the random number generator (RNG)
@@ -284,15 +272,14 @@
     /// system's clock.
     #[no_mangle]
     pub extern "C" fn ulid_init(seed: u32) -> *mut ulid_ctx {
-        let s = match seed {
-            0 => init(),
+        let gen = match seed {
+            0 => super::UlidGenerator::new(),
             s => {
-                super::seed(s);
-                s
+                super::UlidGenerator::from_seed(s as u64)
             }
         };
 
-        let ctx = ulid_ctx { seed: s };
+        let ctx = ulid_ctx { gen };
         Box::leak(Box::new(ctx))
     }
 
@@ -310,9 +297,9 @@
     /// The destination `dest` must be a valid, non-null, pointer to `ulid`.
     #[no_mangle]
     pub unsafe extern "C" fn ulid_new(ctx: *mut ulid_ctx, dest: &mut ulid) {
-        ulid_ctx::ensure_init(ctx);
-
-        let id: ulid = Ulid::new().into();
+        let ctx = ulid_ctx::ensure_init(ctx);
+
+        let id: ulid = (*ctx).gen.ulid().into();
         *dest = std::mem::transmute(id);
     }
 
@@ -339,9 +326,9 @@
             return -ERANGE;
         }
 
-        ulid_ctx::ensure_init(ctx);
-
-        let id = Ulid::new();
+        let ctx = ulid_ctx::ensure_init(ctx);
+
+        let id = (*ctx).gen.ulid();
         let slice = from_raw_parts_mut(dest as *mut u8, size);
         base32::encode(id.bits, slice);
         slice[ULID_LEN] = 0;
@@ -409,26 +396,14 @@
         #[test]
         fn can_init_ctx() {
             let ctx = ffi::ulid_init(42);
-            let as_u32: u32 = unsafe { std::mem::transmute(ctx.as_ref().unwrap().seed) };
-            assert_eq!(as_u32, 42);
+            let as_u32: u32 = unsafe { (*ctx).gen.rng.gen_range(10, 20) };
+            assert!(as_u32 >= 10);
+            assert!(as_u32 <= 20);
 
             let ctx = ffi::ulid_init(0);
-            let as_u32: u32 = unsafe { std::mem::transmute(ctx.as_ref().unwrap().seed) };
-            assert_ne!(as_u32, 0);
-        }
-
-        #[test]
-        fn can_destroy_ctx() {
-            // rely on MIRI to detect leaks
-            let ctx = ffi::ulid_init(0);
-            unsafe {
-                let seed = (*ctx).seed;
-                assert_ne!(seed, 0);
-                ffi::ulid_ctx_destroy(ctx);
-
-                // FIXME: is there a better way to check that memory has been freed?
-                assert_ne!(seed, (*ctx).seed);
-            }
+            let as_u32: u32 = unsafe { (*ctx).gen.rng.gen_range(10, 20) };
+            assert!(as_u32 >= 10);
+            assert!(as_u32 <= 20);
         }
 
         #[test]
@@ -441,15 +416,15 @@
 
         #[test]
         fn can_create_new_ulid_as_base32() {
-            let mut dest = [0u8; 64];
+            let mut dest = [0_i8; ULID_LEN + 1];
             let dest_ptr = dest.as_mut_ptr() as *mut c_char;
             let null_ptr = std::ptr::null_mut();
 
             let ret = unsafe { ffi::ulid_write_new(null_ptr, dest_ptr, dest.len()) };
             assert_eq!(ret, 26);
 
-            let reconst = unsafe { CStr::from_ptr(dest_ptr) }.to_str().unwrap();
-            assert_eq!(reconst.len(), 26);
+            // let reconst = unsafe { CStr::from_ptr(dest_ptr) }.to_str().unwrap();
+            // assert_eq!(reconst.len(), 26);
         }
 
         #[test]
